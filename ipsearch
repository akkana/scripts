--- conflicted
+++ resolved
@@ -207,19 +207,11 @@
 
     parser = argparse.ArgumentParser()
 
-<<<<<<< HEAD
-=======
-    parser.add_argument('-a', "--arpa", dest="arpa", default=False,
-                        action="store_true", help="Use arp -a to ping")
-    parser.add_argument('-P', "--ping", dest="pingfirst", default=False,
-                        action="store_true", help="Ping each host first")
->>>>>>> 2e1dbf44
     parser.add_argument('-d', "--debug", dest="debug", default=False,
                         action="store_true", help="Verbose debugging")
 
     parser.add_argument('-p', action="store", dest="port", type=int,
                         default=None, help='Check if this port is open')
-<<<<<<< HEAD
 
     args = parser.parse_args(sys.argv[1:])
     if args.debug:
@@ -248,8 +240,6 @@
     except FileNotFoundError:
         print("Can't ping", file=sys.stderr)
         # sys.exit(1)
-=======
->>>>>>> 2e1dbf44
 
     if not arpreq:
         try:
@@ -264,7 +254,7 @@
         print("Using arpreq library")
 
     ifaces = net_interfaces()
-    if gDebugging:
+    if g_debugging:
         print("Net interfaces:", ' '.join(ifaces))
 
     myip = None
